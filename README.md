# Jordan-Water-Model-JWM-
Jordan Water Model (JWM), incl. the extension for Tanker Water Market Analyses (JWM-T), version 2.0

<<<<<<< HEAD


=======
# Set up runnning environment
1. Create a venv [as described here](https://medium.com/@dipan.saha/managing-git-repositories-with-vscode-setting-up-a-virtual-environment-62980b9e8106)
4. **for Windows users:** If you don't have system permissions to activate the .env from powershell, open a Command Prompt tab on VScode and run ```.venv\Scripts\activate```
If succesfully activated, you should see ```(.venv) C:\...``` on the cmd
5. Update pip with ```pip install --upgrade pip``` and Install requirements with ```pip install -r requirements.txt```
>>>>>>> f76dd9bc

# source
Yoon, J., Klassert, C., Selby, P., Lachaut, T., Knox, S., Avisse, N., Harou, J., Tilmant, A., and Gorelick, S. (2023). Jordan Water Model (JWM). Stanford Digital Repository. Available at https://purl.stanford.edu/zw908ds8394.<|MERGE_RESOLUTION|>--- conflicted
+++ resolved
@@ -1,16 +1,11 @@
 # Jordan-Water-Model-JWM-
 Jordan Water Model (JWM), incl. the extension for Tanker Water Market Analyses (JWM-T), version 2.0
 
-<<<<<<< HEAD
-
-
-=======
 # Set up runnning environment
 1. Create a venv [as described here](https://medium.com/@dipan.saha/managing-git-repositories-with-vscode-setting-up-a-virtual-environment-62980b9e8106)
 4. **for Windows users:** If you don't have system permissions to activate the .env from powershell, open a Command Prompt tab on VScode and run ```.venv\Scripts\activate```
 If succesfully activated, you should see ```(.venv) C:\...``` on the cmd
 5. Update pip with ```pip install --upgrade pip``` and Install requirements with ```pip install -r requirements.txt```
->>>>>>> f76dd9bc
 
 # source
 Yoon, J., Klassert, C., Selby, P., Lachaut, T., Knox, S., Avisse, N., Harou, J., Tilmant, A., and Gorelick, S. (2023). Jordan Water Model (JWM). Stanford Digital Repository. Available at https://purl.stanford.edu/zw908ds8394.